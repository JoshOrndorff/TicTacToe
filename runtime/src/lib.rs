#![cfg_attr(not(feature = "std"), no_std)]
// `construct_runtime!` does a lot of recursion and requires us to increase the limit to 256.
#![recursion_limit="256"]

// Make the WASM binary available.
#[cfg(feature = "std")]
include!(concat!(env!("OUT_DIR"), "/wasm_binary.rs"));

use sp_std::prelude::*;
use sp_core::{crypto::KeyTypeId, OpaqueMetadata};
use sp_runtime::{
	ApplyExtrinsicResult, generic, create_runtime_str, impl_opaque_keys, MultiSignature,
	transaction_validity::{TransactionValidity, TransactionSource},
};
use sp_runtime::traits::{
	BlakeTwo256, Block as BlockT, IdentityLookup, Verify, IdentifyAccount, NumberFor, Saturating,
};
use sp_api::impl_runtime_apis;
use sp_consensus_aura::sr25519::AuthorityId as AuraId;
use pallet_grandpa::{AuthorityId as GrandpaId, AuthorityList as GrandpaAuthorityList};
use pallet_grandpa::fg_primitives;
use sp_version::RuntimeVersion;
#[cfg(feature = "std")]
use sp_version::NativeVersion;

// A few exports that help ease life for downstream crates.
#[cfg(any(feature = "std", test))]
pub use sp_runtime::BuildStorage;
pub use pallet_timestamp::Call as TimestampCall;
pub use pallet_balances::Call as BalancesCall;
pub use sp_runtime::{Permill, Perbill};
pub use frame_support::{
	construct_runtime, parameter_types, StorageValue,
	traits::{KeyOwnerProofSystem, Randomness},
	weights::{
		Weight, IdentityFee,
		constants::{BlockExecutionWeight, ExtrinsicBaseWeight, RocksDbWeight, WEIGHT_PER_SECOND},
	},
};

/// Import the template pallet.
pub use template;

/// An index to a block.
pub type BlockNumber = u32;

/// Alias to 512-bit hash when used in the context of a transaction signature on the chain.
pub type Signature = MultiSignature;

/// Some way of identifying an account on the chain. We intentionally make it equivalent
/// to the public key of our transaction signing scheme.
pub type AccountId = <<Signature as Verify>::Signer as IdentifyAccount>::AccountId;

/// The type for looking up accounts. We don't expect more than 4 billion of them, but you
/// never know...
pub type AccountIndex = u32;

/// Balance of an account.
pub type Balance = u128;

/// Index of a transaction in the chain.
pub type Index = u32;

/// A hash of some data used by the chain.
pub type Hash = sp_core::H256;

/// Digest item type.
pub type DigestItem = generic::DigestItem<Hash>;

/// Opaque types. These are used by the CLI to instantiate machinery that don't need to know
/// the specifics of the runtime. They can then be made to be agnostic over specific formats
/// of data like extrinsics, allowing for them to continue syncing the network through upgrades
/// to even the core data structures.
pub mod opaque {
	use super::*;

	pub use sp_runtime::OpaqueExtrinsic as UncheckedExtrinsic;

	/// Opaque block header type.
	pub type Header = generic::Header<BlockNumber, BlakeTwo256>;
	/// Opaque block type.
	pub type Block = generic::Block<Header, UncheckedExtrinsic>;
	/// Opaque block identifier type.
	pub type BlockId = generic::BlockId<Block>;

	impl_opaque_keys! {
		pub struct SessionKeys {
			pub aura: Aura,
			pub grandpa: Grandpa,
		}
	}
}

pub const VERSION: RuntimeVersion = RuntimeVersion {
<<<<<<< HEAD
	spec_name: create_runtime_str!("tictactoe"),
	impl_name: create_runtime_str!("tictactoe"),
	authoring_version: 3,
	spec_version: 4,
	impl_version: 4,
=======
	spec_name: create_runtime_str!("node-template"),
	impl_name: create_runtime_str!("node-template"),
	authoring_version: 1,
	spec_version: 1,
	impl_version: 1,
>>>>>>> 87f70c66
	apis: RUNTIME_API_VERSIONS,
	transaction_version: 1,
};

<<<<<<< HEAD
/// Constants for Babe.

/// Since BABE is probabilistic this is the average expected block time that
/// we are targetting. Blocks will be produced at a minimum duration defined
/// by `SLOT_DURATION`, but some slots will not be allocated to any
/// authority and hence no block will be produced. We expect to have this
/// block time on average following the defined slot duration and the value
/// of `c` configured for BABE (where `1 - c` represents the probability of
/// a slot being empty).
/// This value is only used indirectly to define the unit constants below
/// that are expressed in blocks. The rest of the code should use
/// `SLOT_DURATION` instead (like the timestamp module for calculating the
/// minimum period).
/// <https://research.web3.foundation/en/latest/polkadot/BABE/Babe/#6-practical-results>
pub const MILLISECS_PER_BLOCK: u64 = 2000;
=======
pub const MILLISECS_PER_BLOCK: u64 = 6000;
>>>>>>> 87f70c66

pub const SLOT_DURATION: u64 = MILLISECS_PER_BLOCK;

// Time is measured by number of blocks.
pub const MINUTES: BlockNumber = 60_000 / (MILLISECS_PER_BLOCK as BlockNumber);
pub const HOURS: BlockNumber = MINUTES * 60;
pub const DAYS: BlockNumber = HOURS * 24;

/// The version information used to identify this runtime when compiled natively.
#[cfg(feature = "std")]
pub fn native_version() -> NativeVersion {
	NativeVersion {
		runtime_version: VERSION,
		can_author_with: Default::default(),
	}
}

parameter_types! {
	pub const BlockHashCount: BlockNumber = 2400;
	/// We allow for 2 seconds of compute with a 6 second average block time.
	pub const MaximumBlockWeight: Weight = 2 * WEIGHT_PER_SECOND;
	pub const AvailableBlockRatio: Perbill = Perbill::from_percent(75);
	/// Assume 10% of weight for average on_initialize calls.
	pub MaximumExtrinsicWeight: Weight = AvailableBlockRatio::get()
		.saturating_sub(Perbill::from_percent(10)) * MaximumBlockWeight::get();
	pub const MaximumBlockLength: u32 = 5 * 1024 * 1024;
	pub const Version: RuntimeVersion = VERSION;
}

// Configure FRAME pallets to include in runtime.

impl frame_system::Trait for Runtime {
	/// The basic call filter to use in dispatchable.
	type BaseCallFilter = ();
	/// The identifier used to distinguish between accounts.
	type AccountId = AccountId;
	/// The aggregated dispatch type that is available for extrinsics.
	type Call = Call;
	/// The lookup mechanism to get account ID from whatever is passed in dispatchers.
	type Lookup = IdentityLookup<AccountId>;
	/// The index type for storing how many extrinsics an account has signed.
	type Index = Index;
	/// The index type for blocks.
	type BlockNumber = BlockNumber;
	/// The type for hashing blocks and tries.
	type Hash = Hash;
	/// The hashing algorithm used.
	type Hashing = BlakeTwo256;
	/// The header type.
	type Header = generic::Header<BlockNumber, BlakeTwo256>;
	/// The ubiquitous event type.
	type Event = Event;
	/// The ubiquitous origin type.
	type Origin = Origin;
	/// Maximum number of block number to block hash mappings to keep (oldest pruned first).
	type BlockHashCount = BlockHashCount;
	/// Maximum weight of each block.
	type MaximumBlockWeight = MaximumBlockWeight;
	/// The weight of database operations that the runtime can invoke.
	type DbWeight = RocksDbWeight;
	/// The weight of the overhead invoked on the block import process, independent of the
	/// extrinsics included in that block.
	type BlockExecutionWeight = BlockExecutionWeight;
	/// The base weight of any extrinsic processed by the runtime, independent of the
	/// logic of that extrinsic. (Signature verification, nonce increment, fee, etc...)
	type ExtrinsicBaseWeight = ExtrinsicBaseWeight;
	/// The maximum weight that a single extrinsic of `Normal` dispatch class can have,
	/// idependent of the logic of that extrinsics. (Roughly max block weight - average on
	/// initialize cost).
	type MaximumExtrinsicWeight = MaximumExtrinsicWeight;
	/// Maximum size of all encoded transactions (in bytes) that are allowed in one block.
	type MaximumBlockLength = MaximumBlockLength;
	/// Portion of the block weight that is available to all normal transactions.
	type AvailableBlockRatio = AvailableBlockRatio;
	/// Version of the runtime.
	type Version = Version;
	/// Converts a module to the index of the module in `construct_runtime!`.
	///
	/// This type is being generated by `construct_runtime!`.
	type ModuleToIndex = ModuleToIndex;
	/// What to do if a new account is created.
	type OnNewAccount = ();
	/// What to do if an account is fully reaped from the system.
	type OnKilledAccount = ();
	/// The data to be stored in an account.
	type AccountData = pallet_balances::AccountData<Balance>;
	/// Weight information for the extrinsics of this pallet.
	type SystemWeightInfo = ();
}

impl pallet_aura::Trait for Runtime {
	type AuthorityId = AuraId;
}

impl pallet_grandpa::Trait for Runtime {
	type Event = Event;
	type Call = Call;

	type KeyOwnerProofSystem = ();

	type KeyOwnerProof =
		<Self::KeyOwnerProofSystem as KeyOwnerProofSystem<(KeyTypeId, GrandpaId)>>::Proof;

	type KeyOwnerIdentification = <Self::KeyOwnerProofSystem as KeyOwnerProofSystem<(
		KeyTypeId,
		GrandpaId,
	)>>::IdentificationTuple;

	type HandleEquivocation = ();
}

parameter_types! {
	pub const MinimumPeriod: u64 = SLOT_DURATION / 2;
}

impl pallet_timestamp::Trait for Runtime {
	/// A timestamp: milliseconds since the unix epoch.
	type Moment = u64;
	type OnTimestampSet = Aura;
	type MinimumPeriod = MinimumPeriod;
	type WeightInfo = ();
}

parameter_types! {
	pub const ExistentialDeposit: u128 = 500;
}

impl pallet_balances::Trait for Runtime {
	/// The type for recording an account's balance.
	type Balance = Balance;
	/// The ubiquitous event type.
	type Event = Event;
	type DustRemoval = ();
	type ExistentialDeposit = ExistentialDeposit;
	type AccountStore = System;
	type WeightInfo = ();
}

parameter_types! {
	pub const TransactionByteFee: Balance = 1;
}

impl pallet_transaction_payment::Trait for Runtime {
	type Currency = Balances;
	type OnTransactionPayment = ();
	type TransactionByteFee = TransactionByteFee;
	type WeightToFee = IdentityFee<Balance>;
	type FeeMultiplierUpdate = ();
}

impl pallet_sudo::Trait for Runtime {
	type Event = Event;
	type Call = Call;
}

<<<<<<< HEAD
// impl tictactoe::Trait for Runtime {
// 	type Event = Event;
// }
=======
/// Configure the pallet template in pallets/template.
impl template::Trait for Runtime {
	type Event = Event;
}
>>>>>>> 87f70c66

// Create the runtime by composing the FRAME pallets that were previously configured.
construct_runtime!(
	pub enum Runtime where
		Block = Block,
		NodeBlock = opaque::Block,
		UncheckedExtrinsic = UncheckedExtrinsic
	{
<<<<<<< HEAD
		System: system::{Module, Call, Storage, Config, Event},
		Timestamp: timestamp::{Module, Call, Storage, Inherent},
		Babe: babe::{Module, Call, Storage, Config, Inherent(Timestamp)},
		Grandpa: grandpa::{Module, Call, Storage, Config, Event},
		Indices: indices::{default, Config<T>},
		Balances: balances::{default, Error},
		Sudo: sudo,
		//TicTacToe: tictactoe::{Module, Call, Storage, Event<T>},
=======
		System: frame_system::{Module, Call, Config, Storage, Event<T>},
		RandomnessCollectiveFlip: pallet_randomness_collective_flip::{Module, Call, Storage},
		Timestamp: pallet_timestamp::{Module, Call, Storage, Inherent},
		Aura: pallet_aura::{Module, Config<T>, Inherent},
		Grandpa: pallet_grandpa::{Module, Call, Storage, Config, Event},
		Balances: pallet_balances::{Module, Call, Storage, Config<T>, Event<T>},
		TransactionPayment: pallet_transaction_payment::{Module, Storage},
		Sudo: pallet_sudo::{Module, Call, Config<T>, Storage, Event<T>},
		// Include the custom logic from the template pallet in the runtime.
		TemplateModule: template::{Module, Call, Storage, Event<T>},
>>>>>>> 87f70c66
	}
);

/// The address format for describing accounts.
pub type Address = AccountId;
/// Block header type as expected by this runtime.
pub type Header = generic::Header<BlockNumber, BlakeTwo256>;
/// Block type as expected by this runtime.
pub type Block = generic::Block<Header, UncheckedExtrinsic>;
/// A Block signed with a Justification
pub type SignedBlock = generic::SignedBlock<Block>;
/// BlockId type as expected by this runtime.
pub type BlockId = generic::BlockId<Block>;
/// The SignedExtension to the basic transaction logic.
pub type SignedExtra = (
	frame_system::CheckSpecVersion<Runtime>,
	frame_system::CheckTxVersion<Runtime>,
	frame_system::CheckGenesis<Runtime>,
	frame_system::CheckEra<Runtime>,
	frame_system::CheckNonce<Runtime>,
	frame_system::CheckWeight<Runtime>,
	pallet_transaction_payment::ChargeTransactionPayment<Runtime>
);
/// Unchecked extrinsic type as expected by this runtime.
pub type UncheckedExtrinsic = generic::UncheckedExtrinsic<Address, Call, Signature, SignedExtra>;
/// Extrinsic type that has already been checked.
pub type CheckedExtrinsic = generic::CheckedExtrinsic<AccountId, Call, SignedExtra>;
/// Executive: handles dispatch to the various modules.
pub type Executive = frame_executive::Executive<
	Runtime,
	Block,
	frame_system::ChainContext<Runtime>,
	Runtime,
	AllModules,
>;

impl_runtime_apis! {
	impl sp_api::Core<Block> for Runtime {
		fn version() -> RuntimeVersion {
			VERSION
		}

		fn execute_block(block: Block) {
			Executive::execute_block(block)
		}

		fn initialize_block(header: &<Block as BlockT>::Header) {
			Executive::initialize_block(header)
		}
	}

	impl sp_api::Metadata<Block> for Runtime {
		fn metadata() -> OpaqueMetadata {
			Runtime::metadata().into()
		}
	}

	impl sp_block_builder::BlockBuilder<Block> for Runtime {
		fn apply_extrinsic(extrinsic: <Block as BlockT>::Extrinsic) -> ApplyExtrinsicResult {
			Executive::apply_extrinsic(extrinsic)
		}

		fn finalize_block() -> <Block as BlockT>::Header {
			Executive::finalize_block()
		}

		fn inherent_extrinsics(data: sp_inherents::InherentData) -> Vec<<Block as BlockT>::Extrinsic> {
			data.create_extrinsics()
		}

		fn check_inherents(
			block: Block,
			data: sp_inherents::InherentData,
		) -> sp_inherents::CheckInherentsResult {
			data.check_extrinsics(&block)
		}

		fn random_seed() -> <Block as BlockT>::Hash {
			RandomnessCollectiveFlip::random_seed()
		}
	}

	impl sp_transaction_pool::runtime_api::TaggedTransactionQueue<Block> for Runtime {
		fn validate_transaction(
			source: TransactionSource,
			tx: <Block as BlockT>::Extrinsic,
		) -> TransactionValidity {
			Executive::validate_transaction(source, tx)
		}
	}

	impl sp_offchain::OffchainWorkerApi<Block> for Runtime {
		fn offchain_worker(header: &<Block as BlockT>::Header) {
			Executive::offchain_worker(header)
		}
	}

	impl sp_consensus_aura::AuraApi<Block, AuraId> for Runtime {
		fn slot_duration() -> u64 {
			Aura::slot_duration()
		}

		fn authorities() -> Vec<AuraId> {
			Aura::authorities()
		}
	}

	impl sp_session::SessionKeys<Block> for Runtime {
		fn generate_session_keys(seed: Option<Vec<u8>>) -> Vec<u8> {
			opaque::SessionKeys::generate(seed)
		}

		fn decode_session_keys(
			encoded: Vec<u8>,
		) -> Option<Vec<(Vec<u8>, KeyTypeId)>> {
			opaque::SessionKeys::decode_into_raw_public_keys(&encoded)
		}
	}

	impl fg_primitives::GrandpaApi<Block> for Runtime {
		fn grandpa_authorities() -> GrandpaAuthorityList {
			Grandpa::grandpa_authorities()
		}

		fn submit_report_equivocation_unsigned_extrinsic(
			_equivocation_proof: fg_primitives::EquivocationProof<
				<Block as BlockT>::Hash,
				NumberFor<Block>,
			>,
			_key_owner_proof: fg_primitives::OpaqueKeyOwnershipProof,
		) -> Option<()> {
			None
		}

		fn generate_key_ownership_proof(
			_set_id: fg_primitives::SetId,
			_authority_id: GrandpaId,
		) -> Option<fg_primitives::OpaqueKeyOwnershipProof> {
			// NOTE: this is the only implementation possible since we've
			// defined our key owner proof type as a bottom type (i.e. a type
			// with no values).
			None
		}
	}
	
	impl frame_system_rpc_runtime_api::AccountNonceApi<Block, AccountId, Index> for Runtime {
		fn account_nonce(account: AccountId) -> Index {
			System::account_nonce(account)
		}
	}

	impl pallet_transaction_payment_rpc_runtime_api::TransactionPaymentApi<Block, Balance> for Runtime {
		fn query_info(
			uxt: <Block as BlockT>::Extrinsic,
			len: u32,
		) -> pallet_transaction_payment_rpc_runtime_api::RuntimeDispatchInfo<Balance> {
			TransactionPayment::query_info(uxt, len)
		}
	}
}<|MERGE_RESOLUTION|>--- conflicted
+++ resolved
@@ -38,9 +38,6 @@
 	},
 };
 
-/// Import the template pallet.
-pub use template;
-
 /// An index to a block.
 pub type BlockNumber = u32;
 
@@ -92,43 +89,16 @@
 }
 
 pub const VERSION: RuntimeVersion = RuntimeVersion {
-<<<<<<< HEAD
 	spec_name: create_runtime_str!("tictactoe"),
 	impl_name: create_runtime_str!("tictactoe"),
-	authoring_version: 3,
-	spec_version: 4,
-	impl_version: 4,
-=======
-	spec_name: create_runtime_str!("node-template"),
-	impl_name: create_runtime_str!("node-template"),
 	authoring_version: 1,
 	spec_version: 1,
 	impl_version: 1,
->>>>>>> 87f70c66
 	apis: RUNTIME_API_VERSIONS,
 	transaction_version: 1,
 };
 
-<<<<<<< HEAD
-/// Constants for Babe.
-
-/// Since BABE is probabilistic this is the average expected block time that
-/// we are targetting. Blocks will be produced at a minimum duration defined
-/// by `SLOT_DURATION`, but some slots will not be allocated to any
-/// authority and hence no block will be produced. We expect to have this
-/// block time on average following the defined slot duration and the value
-/// of `c` configured for BABE (where `1 - c` represents the probability of
-/// a slot being empty).
-/// This value is only used indirectly to define the unit constants below
-/// that are expressed in blocks. The rest of the code should use
-/// `SLOT_DURATION` instead (like the timestamp module for calculating the
-/// minimum period).
-/// <https://research.web3.foundation/en/latest/polkadot/BABE/Babe/#6-practical-results>
-pub const MILLISECS_PER_BLOCK: u64 = 2000;
-=======
 pub const MILLISECS_PER_BLOCK: u64 = 6000;
->>>>>>> 87f70c66
-
 pub const SLOT_DURATION: u64 = MILLISECS_PER_BLOCK;
 
 // Time is measured by number of blocks.
@@ -283,16 +253,9 @@
 	type Call = Call;
 }
 
-<<<<<<< HEAD
-// impl tictactoe::Trait for Runtime {
-// 	type Event = Event;
-// }
-=======
-/// Configure the pallet template in pallets/template.
-impl template::Trait for Runtime {
+impl tictactoe::Trait for Runtime {
 	type Event = Event;
 }
->>>>>>> 87f70c66
 
 // Create the runtime by composing the FRAME pallets that were previously configured.
 construct_runtime!(
@@ -301,16 +264,6 @@
 		NodeBlock = opaque::Block,
 		UncheckedExtrinsic = UncheckedExtrinsic
 	{
-<<<<<<< HEAD
-		System: system::{Module, Call, Storage, Config, Event},
-		Timestamp: timestamp::{Module, Call, Storage, Inherent},
-		Babe: babe::{Module, Call, Storage, Config, Inherent(Timestamp)},
-		Grandpa: grandpa::{Module, Call, Storage, Config, Event},
-		Indices: indices::{default, Config<T>},
-		Balances: balances::{default, Error},
-		Sudo: sudo,
-		//TicTacToe: tictactoe::{Module, Call, Storage, Event<T>},
-=======
 		System: frame_system::{Module, Call, Config, Storage, Event<T>},
 		RandomnessCollectiveFlip: pallet_randomness_collective_flip::{Module, Call, Storage},
 		Timestamp: pallet_timestamp::{Module, Call, Storage, Inherent},
@@ -319,9 +272,7 @@
 		Balances: pallet_balances::{Module, Call, Storage, Config<T>, Event<T>},
 		TransactionPayment: pallet_transaction_payment::{Module, Storage},
 		Sudo: pallet_sudo::{Module, Call, Config<T>, Storage, Event<T>},
-		// Include the custom logic from the template pallet in the runtime.
-		TemplateModule: template::{Module, Call, Storage, Event<T>},
->>>>>>> 87f70c66
+		TicTacToe: tictactoe::{Module, Call, Storage, Event<T>},
 	}
 );
 
@@ -466,7 +417,7 @@
 			None
 		}
 	}
-	
+
 	impl frame_system_rpc_runtime_api::AccountNonceApi<Block, AccountId, Index> for Runtime {
 		fn account_nonce(account: AccountId) -> Index {
 			System::account_nonce(account)
