--- conflicted
+++ resolved
@@ -1,29 +1,19 @@
 [package]
-<<<<<<< HEAD
 authors = ['Joshy Orndorff']
 edition = '2018'
 name = 'tictactoe-runtime'
-version = '2.0.0'
+version = '0.2.0'
+repository = 'https://github.com/JoshOrndorff/TicTacToe'
+license = 'Unlicense'
 
 [dependencies.tictactoe]
 default-features = false
-path = '../module'
-
-[dependencies.babe]
-=======
-authors = ['Substrate DevHub <https://github.com/substrate-developer-hub>']
-edition = '2018'
-homepage = 'https://substrate.dev'
-license = 'Unlicense'
-name = 'node-template-runtime'
-repository = 'https://github.com/substrate-developer-hub/substrate-node-template/'
-version = '2.0.0-rc6'
+path = '../pallets/tictactoe'
 
 [package.metadata.docs.rs]
 targets = ['x86_64-unknown-linux-gnu']
 
 [dependencies.codec]
->>>>>>> 87f70c66
 default-features = false
 features = ['derive']
 package = 'parity-scale-codec'
@@ -148,8 +138,6 @@
 tag = 'v2.0.0-rc6'
 version = '2.0.0-rc6'
 
-<<<<<<< HEAD
-=======
 [dependencies.sp-session]
 default-features = false
 git = 'https://github.com/paritytech/substrate.git'
@@ -174,13 +162,6 @@
 tag = 'v2.0.0-rc6'
 version = '2.0.0-rc6'
 
-[dependencies.template]
-default-features = false
-package = 'pallet-template'
-path = '../pallets/template'
-version = '2.0.0-rc6'
-
->>>>>>> 87f70c66
 [features]
 default = ['std']
 std = [
@@ -209,7 +190,6 @@
     'sp-std/std',
     'sp-transaction-pool/std',
     'sp-version/std',
-    'template/std',
 ]
 
 [build-dependencies.wasm-builder-runner]
