//! Service and ServiceFactory implementation. Specialized wrapper over substrate service.

use std::sync::Arc;
use std::time::Duration;
use substrate_client::LongestChain;
use babe;
use grandpa::{self, FinalityProofProvider as GrandpaFinalityProofProvider};
use futures::prelude::*;
<<<<<<< HEAD
use tictactoe_runtime::{self, GenesisConfig, opaque::Block, RuntimeApi, WASM_BINARY};
=======
use node_template_runtime::{self, GenesisConfig, opaque::Block, RuntimeApi};
>>>>>>> 676186d7
use substrate_service::{error::{Error as ServiceError}, AbstractService, Configuration, ServiceBuilder};
use transaction_pool::{self, txpool::{Pool as TransactionPool}};
use inherents::InherentDataProviders;
use network::construct_simple_protocol;
use substrate_executor::native_executor_instance;
pub use substrate_executor::NativeExecutor;

// Our native executor instance.
native_executor_instance!(
	pub Executor,
<<<<<<< HEAD
	tictactoe_runtime::api::dispatch,
	tictactoe_runtime::native_version
=======
	node_template_runtime::api::dispatch,
	node_template_runtime::native_version,
>>>>>>> 676186d7
);

construct_simple_protocol! {
	/// Demo protocol attachment for substrate.
	pub struct NodeProtocol where Block = Block { }
}

/// Starts a `ServiceBuilder` for a full service.
///
/// Use this macro if you don't actually need the full service, but just the builder in order to
/// be able to perform chain operations.
macro_rules! new_full_start {
	($config:expr) => {{
		let mut import_setup = None;
		let inherent_data_providers = inherents::InherentDataProviders::new();

		let builder = substrate_service::ServiceBuilder::new_full::<
			tictactoe_runtime::opaque::Block, tictactoe_runtime::RuntimeApi, crate::service::Executor
		>($config)?
			.with_select_chain(|_config, backend| {
				Ok(substrate_client::LongestChain::new(backend.clone()))
			})?
			.with_transaction_pool(|config, client|
				Ok(transaction_pool::txpool::Pool::new(config, transaction_pool::FullChainApi::new(client)))
			)?
			.with_import_queue(|_config, client, mut select_chain, _transaction_pool| {
				let select_chain = select_chain.take()
					.ok_or_else(|| substrate_service::Error::SelectChainRequired)?;
<<<<<<< HEAD
				let (block_import, link_half) =
					grandpa::block_import::<_, _, _, tictactoe_runtime::RuntimeApi, _, _>(
						client.clone(), client.clone(), select_chain
=======
				let (grandpa_block_import, grandpa_link) =
					grandpa::block_import::<_, _, _, node_template_runtime::RuntimeApi, _, _>(
						client.clone(), &*client, select_chain
>>>>>>> 676186d7
					)?;
				let justification_import = grandpa_block_import.clone();

				let (babe_block_import, babe_link) = babe::block_import(
					babe::Config::get_or_compute(&*client)?,
					grandpa_block_import,
					client.clone(),
					client.clone(),
				)?;

				let import_queue = babe::import_queue(
					babe_link.clone(),
					babe_block_import.clone(),
					Some(Box::new(justification_import)),
					None,
					client.clone(),
					client,
					inherent_data_providers.clone(),
				)?;

				import_setup = Some((babe_block_import, grandpa_link, babe_link));

				Ok(import_queue)
			})?;

		(builder, import_setup, inherent_data_providers)
	}}
}

/// Builds a new service for a full client.
pub fn new_full<C: Send + Default + 'static>(config: Configuration<C, GenesisConfig>)
	-> Result<impl AbstractService, ServiceError>
{

	let is_authority = config.roles.is_authority();
	let name = config.name.clone();
	let disable_grandpa = config.disable_grandpa;
	let force_authoring = config.force_authoring;

	let (builder, mut import_setup, inherent_data_providers) = new_full_start!(config);

	let service = builder.with_network_protocol(|_| Ok(NodeProtocol::new()))?
		.with_finality_proof_provider(|client, backend|
			Ok(Arc::new(GrandpaFinalityProofProvider::new(backend, client)) as _)
		)?
		.build()?;

	let (block_import, grandpa_link, babe_link) =
		import_setup.take()
			.expect("Link Half and Block Import are present for Full Services or setup failed before. qed");

	if is_authority {
		let proposer = basic_authorship::ProposerFactory {
			client: service.client(),
			transaction_pool: service.transaction_pool(),
		};

		let client = service.client();
		let select_chain = service.select_chain()
			.ok_or(ServiceError::SelectChainRequired)?;

		let babe_config = babe::BabeParams {
			keystore: service.keystore(),
			client,
			select_chain,
			env: proposer,
			block_import,
			sync_oracle: service.network(),
			inherent_data_providers: inherent_data_providers.clone(),
			force_authoring,
			babe_link,
		};

		let babe = babe::start_babe(babe_config)?;
		let select = babe.select(service.on_exit()).then(|_| Ok(()));

		// the BABE authoring task is considered infallible, i.e. if it
		// fails we take down the service with it.
		service.spawn_essential_task(select);
	}

	let grandpa_config = grandpa::Config {
		// FIXME #1578 make this available through chainspec
		gossip_duration: Duration::from_millis(333),
		justification_period: 512,
		name: Some(name),
		keystore: Some(service.keystore()),
	};

	match (is_authority, disable_grandpa) {
		(false, false) => {
			// start the lightweight GRANDPA observer
			service.spawn_task(Box::new(grandpa::run_grandpa_observer(
				grandpa_config,
				grandpa_link,
				service.network(),
				service.on_exit(),
			)?));
		},
		(true, false) => {
			// start the full GRANDPA voter
			let voter_config = grandpa::GrandpaParams {
				config: grandpa_config,
				link: grandpa_link,
				network: service.network(),
				inherent_data_providers: inherent_data_providers.clone(),
				on_exit: service.on_exit(),
				telemetry_on_connect: Some(service.telemetry_on_connect_stream()),
			};

			// the GRANDPA voter task is considered infallible, i.e.
			// if it fails we take down the service with it.
			service.spawn_essential_task(grandpa::run_grandpa_voter(voter_config)?);
		},
		(_, true) => {
			grandpa::setup_disabled_grandpa(
				service.client(),
				&inherent_data_providers,
				service.network(),
			)?;
		},
	}

	Ok(service)
}

/// Builds a new service for a light client.
pub fn new_light<C: Send + Default + 'static>(config: Configuration<C, GenesisConfig>)
	-> Result<impl AbstractService, ServiceError>
{
	let inherent_data_providers = InherentDataProviders::new();

	ServiceBuilder::new_light::<Block, RuntimeApi, Executor>(config)?
		.with_select_chain(|_config, backend| {
			Ok(LongestChain::new(backend.clone()))
		})?
		.with_transaction_pool(|config, client|
			Ok(TransactionPool::new(config, transaction_pool::FullChainApi::new(client)))
		)?
		.with_import_queue_and_fprb(|_config, client, backend, fetcher, _select_chain, _tx_pool| {
			let fetch_checker = fetcher
				.map(|fetcher| fetcher.checker().clone())
				.ok_or_else(|| "Trying to start light import queue without active fetch checker")?;
			let grandpa_block_import = grandpa::light_block_import::<_, _, _, RuntimeApi, _>(
				client.clone(), backend, Arc::new(fetch_checker), client.clone()
			)?;

			let finality_proof_import = grandpa_block_import.clone();
			let finality_proof_request_builder =
				finality_proof_import.create_finality_proof_request_builder();

			let (babe_block_import, babe_link) = babe::block_import(
				babe::Config::get_or_compute(&*client)?,
				grandpa_block_import,
				client.clone(),
				client.clone(),
			)?;

			let import_queue = babe::import_queue(
				babe_link.clone(),
				babe_block_import,
				None,
				Some(Box::new(finality_proof_import)),
				client.clone(),
				client,
				inherent_data_providers.clone(),
			)?;

			Ok((import_queue, finality_proof_request_builder))
		})?
		.with_network_protocol(|_| Ok(NodeProtocol::new()))?
		.with_finality_proof_provider(|client, backend|
			Ok(Arc::new(GrandpaFinalityProofProvider::new(backend, client)) as _)
		)?
		.build()
}<|MERGE_RESOLUTION|>--- conflicted
+++ resolved
@@ -6,11 +6,7 @@
 use babe;
 use grandpa::{self, FinalityProofProvider as GrandpaFinalityProofProvider};
 use futures::prelude::*;
-<<<<<<< HEAD
-use tictactoe_runtime::{self, GenesisConfig, opaque::Block, RuntimeApi, WASM_BINARY};
-=======
-use node_template_runtime::{self, GenesisConfig, opaque::Block, RuntimeApi};
->>>>>>> 676186d7
+use tictactoe_runtime::{self, GenesisConfig, opaque::Block, RuntimeApi};
 use substrate_service::{error::{Error as ServiceError}, AbstractService, Configuration, ServiceBuilder};
 use transaction_pool::{self, txpool::{Pool as TransactionPool}};
 use inherents::InherentDataProviders;
@@ -21,13 +17,8 @@
 // Our native executor instance.
 native_executor_instance!(
 	pub Executor,
-<<<<<<< HEAD
 	tictactoe_runtime::api::dispatch,
 	tictactoe_runtime::native_version
-=======
-	node_template_runtime::api::dispatch,
-	node_template_runtime::native_version,
->>>>>>> 676186d7
 );
 
 construct_simple_protocol! {
@@ -56,15 +47,9 @@
 			.with_import_queue(|_config, client, mut select_chain, _transaction_pool| {
 				let select_chain = select_chain.take()
 					.ok_or_else(|| substrate_service::Error::SelectChainRequired)?;
-<<<<<<< HEAD
-				let (block_import, link_half) =
+				let (grandpa_block_import, grandpa_link) =
 					grandpa::block_import::<_, _, _, tictactoe_runtime::RuntimeApi, _, _>(
-						client.clone(), client.clone(), select_chain
-=======
-				let (grandpa_block_import, grandpa_link) =
-					grandpa::block_import::<_, _, _, node_template_runtime::RuntimeApi, _, _>(
 						client.clone(), &*client, select_chain
->>>>>>> 676186d7
 					)?;
 				let justification_import = grandpa_block_import.clone();
 
